--- conflicted
+++ resolved
@@ -9,8 +9,6 @@
     log_p = -0.5 * keras.ops.log(2. * math.pi) - 0.5 * log_var - 0.5 * keras.ops.exp(-log_var) * (x - mu)**2.
     return log_p
 
-<<<<<<< HEAD
-=======
 def log_bernoulli(x, p):
     eps = 1.e-5
     pp = keras.ops.clip(p, eps, 1. - eps)
@@ -50,7 +48,6 @@
     # Return the mean spatial loss across the batch
     return spatial_loss.mean()
 
->>>>>>> ecf69b36
 # The only function of the code that requires backend-specific ops 
 def train_step(x_t, x_tplus1, forward_t, forward_tplus1, prior, posterior, decoder, opt, x_tensor, b_field):
     # Move to gpu
@@ -70,16 +67,9 @@
         keras.ops.square(x_tplus1 - x_tplus1_hat),
         axis=[1,2,3]  # mean reduction
     )
-<<<<<<< HEAD
-    loss = keras.ops.mean(rec_nl + kl_nll) # mean reduction
-
-=======
-    rec_ll = log_bernoulli(x_tplus1, x_tplus1_hat)
-    # pde_loss_value = pde_loss(x_tplus1_hat, x_tplus1, b_field, x_tensor)
-    loss = keras.ops.mean(-rec_ll + kl_nll) # mean reduction
-    # loss += pde_loss_value
+    pde_loss_value = pde_loss(x_tplus1_hat, x_tplus1, b_field, x_tensor)
+    loss = keras.ops.mean(rec_nl + kl_nll)+pde_loss_value # mean reduction
   
->>>>>>> ecf69b36
     # Prepare backward pass
     forward_t.zero_grad()
     forward_tplus1.zero_grad()
@@ -96,7 +86,7 @@
         opt.apply_gradients(zip(gradients, trainable_weights))
 
     # Return loss interpretably
-    return x_tplus1_hat, keras.ops.mean(kl_nll).item(), keras.ops.mean(rec_nl).item()
+    return x_tplus1_hat, keras.ops.mean(kl_nll).item(), keras.ops.mean(rec_nl).item(), pde_loss_value.item()
 
 def val_step(x_t, x_tplus1, forward_t, prior, decoder):
     # Move to gpu
@@ -110,19 +100,16 @@
     rec_nl = keras.ops.mean(keras.ops.square(x_tplus1 - x_tplus1_hat)) # mean (squared) reduction
     return rec_nl.item()
 
-<<<<<<< HEAD
-def run(train_loader, val_loader, forward_t, forward_tplus1, prior, posterior, decoder, optimizer, save_dir, max_epochs, max_patience=5):
-=======
-def run(train_loader, val_loader, forward_t, forward_tplus1, prior, posterior, decoder, optimizer, b_field, x_tensor, save_dir, max_epochs):
->>>>>>> ecf69b36
+def run(train_loader, val_loader, forward_t, forward_tplus1, prior, posterior, decoder, optimizer, b_field, x_tensor, save_dir, max_epochs, max_patience=5):
     # Loop over epochs
     patience = 0
-    loss_history = {"kl_loss": [], "rec_loss": [], "val_rec_loss": []}
+    loss_history = {"kl_loss": [], "rec_loss": [], "val_rec_loss": [], "pde_loss": []}
     os.makedirs(save_dir, exist_ok=True)
     for i in tqdm(range(max_epochs)):
         # Initialize losses
         loss_history["kl_loss"].append(0)
         loss_history["rec_loss"].append(0)
+        loss_history["pde_loss"].append(0)
         # Loop over batches
         for j, (x_t, x_tplus1) in enumerate(train_loader, 1):
             # Prepare pushforward training
@@ -133,25 +120,19 @@
                 x_t_hat = keras.ops.where(mask, x_t_hat.detach(), x_t[...,:-2]) # detach used in favor of retain_graph
                 x_t_hat = keras.ops.concatenate([x_t_hat, x_t[...,-2:]], axis=-1)
             # Train
-<<<<<<< HEAD
-            x_t_hat, kl_loss, rec_loss = train_step(x_t_hat, x_tplus1, forward_t, forward_tplus1, prior, posterior, decoder, optimizer)
+            x_t_hat, kl_loss, rec_loss, pde_loss = train_step(x_t_hat, x_tplus1, forward_t, forward_tplus1, prior, posterior, decoder, optimizer, x_tensor, b_field)
             # Keep track of losses
             loss_history["kl_loss"][i] += kl_loss
             loss_history["rec_loss"][i] += rec_loss
+            loss_history["pde_loss"][i] += pde_loss
         # Normalize losses
         loss_history["kl_loss"][i] /= j
         loss_history["rec_loss"][i] /= j
-=======
-            x_t_hat, kl_loss, rec_loss = train_step(x_t_hat, x_tplus1, forward_t, forward_tplus1, prior, posterior, decoder, optimizer, x_tensor, b_field)
-            # Just a fancy way to append the mean
-            train_loss_history["kl_loss"][i] = train_loss_history["kl_loss"][i]*(1-1/j) + 1/j*kl_loss
-            train_loss_history["rec_loss"][i] = train_loss_history["rec_loss"][i]*(1-1/j) + 1/j*rec_loss
->>>>>>> ecf69b36
+        loss_history["pde_loss"][i] /= j
         # Validation
         val_loss = 0
         for k, (x_t, x_tplus1) in enumerate(val_loader, 1):
             val_loss += val_step(x_t, x_tplus1, forward_t, prior, decoder)
-<<<<<<< HEAD
         loss_history["val_rec_loss"].append(val_loss/k)
         # Early stopping with patience
         if (i>0) and ((val_loss/k)>min(loss_history["val_rec_loss"])):
@@ -169,23 +150,4 @@
             decoder.save_weights(f"{save_dir}/decoder.weights.h5")
             # Save history 
             with open(f"{save_dir}/history.json", "w") as f:
-                json.dump(loss_history, f)
-=======
-            val_loss_hist.append(val_loss/k)
-        if len(val_loss_hist) > 1 and val_loss > val_loss_hist[-2]:  # Compare with the previous epoch’s validation loss
-            break
-        # Save models 
-        forward_t.save(f"{save_dir}/forward_t.keras")
-        forward_tplus1.save(f"{save_dir}/forward_tplus1.keras")
-        prior.save(f"{save_dir}/prior.keras")
-        posterior.save(f"{save_dir}/posterior.keras")
-        decoder.save(f"{save_dir}/decoder.keras")
-        # Save training history (trimmed to exclude default zeros)
-
-        trimmed_train_loss_history = {key: [val for val in values if val != 0] for key, values in train_loss_history.items()}
-        # Save the trimmed history to a JSON file
-        with open(f"{save_dir}/history.json", "w") as f:
-            json.dump(trimmed_train_loss_history, f)
-        # with open(f"{save_dir}/history.json", "w") as f:
-        #     json.dump(train_loss_history[:train_loss_history.index(0)], f)
->>>>>>> ecf69b36
+                json.dump(loss_history, f)